<?xml version="1.0" encoding="UTF-8"?>
<!-- 
Copyright (c) 2012 - 2015 YCSB contributors. All rights reserved.

Licensed under the Apache License, Version 2.0 (the "License"); you
may not use this file except in compliance with the License. You
may obtain a copy of the License at

http://www.apache.org/licenses/LICENSE-2.0

Unless required by applicable law or agreed to in writing, software
distributed under the License is distributed on an "AS IS" BASIS,
WITHOUT WARRANTIES OR CONDITIONS OF ANY KIND, either express or
implied. See the License for the specific language governing
permissions and limitations under the License. See accompanying
LICENSE file.
-->

<project xmlns="http://maven.apache.org/POM/4.0.0" xmlns:xsi="http://www.w3.org/2001/XMLSchema-instance" xsi:schemaLocation="http://maven.apache.org/POM/4.0.0 http://maven.apache.org/maven-v4_0_0.xsd">
  <modelVersion>4.0.0</modelVersion>
  <parent>
    <groupId>com.yahoo.ycsb</groupId>
    <artifactId>binding-parent</artifactId>
    <version>0.4.0-SNAPSHOT</version>
    <relativePath>../binding-parent</relativePath>
  </parent>
  
  <artifactId>gemfire-binding</artifactId>
  <name>Gemfire DB Binding</name>
  <packaging>jar</packaging>

  <dependencies>
    <dependency>
      <groupId>com.gemstone.gemfire</groupId>
      <artifactId>gemfire</artifactId>
<<<<<<< HEAD
      <version>7.0.2</version>
=======
      <version>${gemfire.version}</version>
>>>>>>> fcf9fdbd
    </dependency>
    <dependency>
      <groupId>com.yahoo.ycsb</groupId>
      <artifactId>core</artifactId>
      <version>${project.version}</version>
      <scope>provided</scope>
    </dependency>
  </dependencies>
  
  <repositories>
    <repository>
      <id>gemstone</id>
      <url>http://dist.gemstone.com.s3.amazonaws.com/maven/release</url>
    </repository>
  </repositories>	
</project><|MERGE_RESOLUTION|>--- conflicted
+++ resolved
@@ -33,11 +33,7 @@
     <dependency>
       <groupId>com.gemstone.gemfire</groupId>
       <artifactId>gemfire</artifactId>
-<<<<<<< HEAD
-      <version>7.0.2</version>
-=======
       <version>${gemfire.version}</version>
->>>>>>> fcf9fdbd
     </dependency>
     <dependency>
       <groupId>com.yahoo.ycsb</groupId>
